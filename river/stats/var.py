--- conflicted
+++ resolved
@@ -66,34 +66,6 @@
     def get(self):
         return self.sigma
 
-<<<<<<< HEAD
-    def __add__(self, other):
-        result = Var(ddof=self.ddof)
-
-        if other.mean.n <= self.ddof:
-            result.mean.n = self.mean.n
-            result.mean.mean = self.mean.mean
-            result.sigma = self.sigma
-
-            return result
-
-        delta = 0.0
-        result.mean = self.mean + other.mean
-        delta = other.mean.get() - self.mean.get()
-
-        # scale and merge both sigma
-        result.sigma = (self.mean.n - self.ddof) * self.sigma + (
-            other.mean.n - other.ddof
-        ) * other.sigma
-        # apply correction
-        result.sigma = (
-            result.sigma + (delta * delta) * (self.mean.n * other.mean.n) / result.mean.n
-        ) / (result.mean.n - result.ddof)
-
-        return result
-
-=======
->>>>>>> b0d0c740
     def __iadd__(self, other):
         if other.mean.n <= self.ddof:
             return self
@@ -111,29 +83,9 @@
 
         return self
 
-<<<<<<< HEAD
-    def __sub__(self, other):
-        delta = 0.0
-        result = Var(ddof=self.ddof)
-        result.mean = self.mean - other.mean
-
-        if result.mean.n > 0 and result.mean.n > result.ddof:
-            delta = other.mean.get() - result.mean.get()
-            # scale both sigma and take the difference
-            result.sigma = (self.mean.n - self.ddof) * self.sigma - (
-                other.mean.n - other.ddof
-            ) * other.sigma
-            # apply the correction
-            result.sigma = (
-                result.sigma - (delta * delta) * (result.mean.n * other.mean.n) / self.mean.n
-            ) / (result.mean.n - result.ddof)
-        else:
-            result.sigma = 0.0
-=======
     def __add__(self, other):
         result = copy.deepcopy(self)
         result += other
->>>>>>> b0d0c740
 
         return result
 
@@ -150,14 +102,8 @@
                 other.mean.n - other.ddof
             ) * other.sigma
             # apply the correction
-<<<<<<< HEAD
-            self.sigma = (self.sigma - (delta * delta) * (self.mean.n * other.mean.n) / old_n) / (
-                self.mean.n - self.ddof
-            )
-=======
             self.sigma = (self.sigma - (delta * delta) * (self.mean.n * other.mean.n) / old_n)\
                 / (self.mean.n - self.ddof)
->>>>>>> b0d0c740
 
         else:
             self.sigma = 0.0
